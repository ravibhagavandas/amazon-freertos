#
# Copyright 2019, Cypress Semiconductor Corporation or a subsidiary of
 # Cypress Semiconductor Corporation. All Rights Reserved.
 # 
 # This software, associated documentation and materials ("Software")
 # is owned by Cypress Semiconductor Corporation,
 # or one of its subsidiaries ("Cypress") and is protected by and subject to
 # worldwide patent protection (United States and foreign),
 # United States copyright laws and international treaty provisions.
 # Therefore, you may use this Software only as provided in the license
 # agreement accompanying the software package from which you
 # obtained this Software ("EULA").
 # If no EULA applies, Cypress hereby grants you a personal, non-exclusive,
 # non-transferable license to copy, modify, and compile the Software
 # source code solely for use in connection with Cypress's
 # integrated circuit products. Any reproduction, modification, translation,
 # compilation, or representation of this Software except as specified
 # above is prohibited without the express written permission of Cypress.
 #
 # Disclaimer: THIS SOFTWARE IS PROVIDED AS-IS, WITH NO WARRANTY OF ANY KIND,
 # EXPRESS OR IMPLIED, INCLUDING, BUT NOT LIMITED TO, NONINFRINGEMENT, IMPLIED
 # WARRANTIES OF MERCHANTABILITY AND FITNESS FOR A PARTICULAR PURPOSE. Cypress
 # reserves the right to make changes to the Software without notice. Cypress
 # does not assume any liability arising out of the application or use of the
 # Software or any product or circuit described in the Software. Cypress does
 # not authorize its products for use in any products where a malfunction or
 # failure of the Cypress product may reasonably be expected to result in
 # significant property damage, injury or death ("High Risk Product"). By
 # including Cypress's product in a High Risk Product, the manufacturer
 # of such system or application assumes all risk of such use and in doing
 # so agrees to indemnify Cypress against all liability.
#

NAME := aws

export AMAZON_FREERTOS_PATH := ../../../../../
export AFR_LIBRARIES_PATH := ../../../../../libraries/
export AFR_THIRDPARTY_PATH := ../../../../../libraries/3rdparty/
export AFR_C_SDK_STANDARD_PATH := ../../../../../libraries/c_sdk/standard/
export AFR_C_SDK_AWS_PATH := ../../../../../libraries/c_sdk/aws/
export AFR_ABSTRACTIONS_PATH := ../../../../../libraries/abstractions/
export AFR_FREERTOS_PLUS_STANDARD_PATH = ../../../../../libraries/freertos_plus/standard/
export AFR_FREERTOS_PLUS_AWS_PATH = ../../../../../libraries/freertos_plus/aws/

$(NAME)_SOURCES :=  $(AFR_FREERTOS_PLUS_AWS_PATH)greengrass/src/aws_greengrass_discovery.c        \
                    $(AFR_FREERTOS_PLUS_AWS_PATH)greengrass/src/aws_helper_secure_connect.c       \
                    $(AFR_THIRDPARTY_PATH)jsmn/jsmn.c                               \
                    $(AFR_THIRDPARTY_PATH)mbedtls/library/aes.c                     \
                    $(AFR_THIRDPARTY_PATH)mbedtls/library/aesni.c                   \
                    $(AFR_THIRDPARTY_PATH)mbedtls/library/arc4.c                    \
                    $(AFR_THIRDPARTY_PATH)mbedtls/library/asn1parse.c               \
                    $(AFR_THIRDPARTY_PATH)mbedtls/library/asn1write.c               \
                    $(AFR_THIRDPARTY_PATH)mbedtls/library/base64.c                  \
                    $(AFR_THIRDPARTY_PATH)mbedtls/library/bignum.c                  \
                    $(AFR_THIRDPARTY_PATH)mbedtls/library/blowfish.c                \
                    $(AFR_THIRDPARTY_PATH)mbedtls/library/camellia.c                \
                    $(AFR_THIRDPARTY_PATH)mbedtls/library/ccm.c                     \
                    $(AFR_THIRDPARTY_PATH)mbedtls/library/certs.c                   \
                    $(AFR_THIRDPARTY_PATH)mbedtls/library/cipher.c                  \
                    $(AFR_THIRDPARTY_PATH)mbedtls/library/cipher_wrap.c             \
                    $(AFR_THIRDPARTY_PATH)mbedtls/library/cmac.c                    \
                    $(AFR_THIRDPARTY_PATH)mbedtls/library/ctr_drbg.c                \
                    $(AFR_THIRDPARTY_PATH)mbedtls/library/debug.c                   \
                    $(AFR_THIRDPARTY_PATH)mbedtls/library/des.c                     \
                    $(AFR_THIRDPARTY_PATH)mbedtls/library/dhm.c                     \
                    $(AFR_THIRDPARTY_PATH)mbedtls/library/ecdh.c                    \
                    $(AFR_THIRDPARTY_PATH)mbedtls/library/ecdsa.c                   \
                    $(AFR_THIRDPARTY_PATH)mbedtls/library/ecjpake.c                 \
                    $(AFR_THIRDPARTY_PATH)mbedtls/library/ecp.c                     \
                    $(AFR_THIRDPARTY_PATH)mbedtls/library/ecp_curves.c              \
                    $(AFR_THIRDPARTY_PATH)mbedtls/library/entropy.c                 \
                    $(AFR_THIRDPARTY_PATH)mbedtls/library/entropy_poll.c            \
                    $(AFR_THIRDPARTY_PATH)mbedtls/library/error.c                   \
                    $(AFR_THIRDPARTY_PATH)mbedtls_utils/mbedtls_error.c             \
                    $(AFR_THIRDPARTY_PATH)mbedtls/library/gcm.c                     \
                    $(AFR_THIRDPARTY_PATH)mbedtls/library/havege.c                  \
                    $(AFR_THIRDPARTY_PATH)mbedtls/library/hmac_drbg.c               \
                    $(AFR_THIRDPARTY_PATH)mbedtls/library/md.c                      \
                    $(AFR_THIRDPARTY_PATH)mbedtls/library/md2.c                     \
                    $(AFR_THIRDPARTY_PATH)mbedtls/library/md4.c                     \
                    $(AFR_THIRDPARTY_PATH)mbedtls/library/md5.c                     \
                    $(AFR_THIRDPARTY_PATH)mbedtls/library/md_wrap.c                 \
                    $(AFR_THIRDPARTY_PATH)mbedtls/library/memory_buffer_alloc.c     \
                    $(AFR_THIRDPARTY_PATH)mbedtls/library/net_sockets.c             \
                    $(AFR_THIRDPARTY_PATH)mbedtls/library/oid.c                     \
                    $(AFR_THIRDPARTY_PATH)mbedtls/library/padlock.c                 \
                    $(AFR_THIRDPARTY_PATH)mbedtls/library/pem.c                     \
                    $(AFR_THIRDPARTY_PATH)mbedtls/library/pk.c                      \
                    $(AFR_THIRDPARTY_PATH)mbedtls/library/pk_wrap.c                 \
                    $(AFR_THIRDPARTY_PATH)mbedtls/library/pkcs12.c                  \
                    $(AFR_THIRDPARTY_PATH)mbedtls/library/pkcs5.c                   \
                    $(AFR_THIRDPARTY_PATH)mbedtls/library/pkparse.c                 \
                    $(AFR_THIRDPARTY_PATH)mbedtls/library/pkwrite.c                 \
                    $(AFR_THIRDPARTY_PATH)mbedtls/library/platform.c                \
                    $(AFR_THIRDPARTY_PATH)mbedtls/library/platform_util.c           \
                    $(AFR_THIRDPARTY_PATH)mbedtls/library/ripemd160.c               \
                    $(AFR_THIRDPARTY_PATH)mbedtls/library/rsa.c                     \
                    $(AFR_THIRDPARTY_PATH)mbedtls/library/rsa_internal.c            \
                    $(AFR_THIRDPARTY_PATH)mbedtls/library/sha1.c                    \
                    $(AFR_THIRDPARTY_PATH)mbedtls/library/sha256.c                  \
                    $(AFR_THIRDPARTY_PATH)mbedtls/library/sha512.c                  \
                    $(AFR_THIRDPARTY_PATH)mbedtls/library/ssl_cache.c               \
                    $(AFR_THIRDPARTY_PATH)mbedtls/library/ssl_ciphersuites.c        \
                    $(AFR_THIRDPARTY_PATH)mbedtls/library/ssl_cli.c                 \
                    $(AFR_THIRDPARTY_PATH)mbedtls/library/ssl_cookie.c              \
                    $(AFR_THIRDPARTY_PATH)mbedtls/library/ssl_srv.c                 \
                    $(AFR_THIRDPARTY_PATH)mbedtls/library/ssl_ticket.c              \
                    $(AFR_THIRDPARTY_PATH)mbedtls/library/ssl_tls.c                 \
                    $(AFR_THIRDPARTY_PATH)mbedtls/library/threading.c               \
                    $(AFR_THIRDPARTY_PATH)mbedtls/library/timing.c                  \
                    $(AFR_THIRDPARTY_PATH)mbedtls/library/version.c                 \
                    $(AFR_THIRDPARTY_PATH)mbedtls/library/version_features.c        \
                    $(AFR_THIRDPARTY_PATH)mbedtls/library/xtea.c                    \
                    $(AFR_THIRDPARTY_PATH)mbedtls/library/x509.c                    \
                    $(AFR_THIRDPARTY_PATH)mbedtls/library/x509_create.c             \
                    $(AFR_THIRDPARTY_PATH)mbedtls/library/x509_crl.c                \
                    $(AFR_THIRDPARTY_PATH)mbedtls/library/x509_crt.c                \
                    $(AFR_THIRDPARTY_PATH)mbedtls/library/x509_csr.c                \
                    $(AFR_THIRDPARTY_PATH)mbedtls/library/x509write_crt.c           \
                    $(AFR_THIRDPARTY_PATH)mbedtls/library/x509write_csr.c           \
                    $(AFR_C_SDK_STANDARD_PATH)mqtt/src/iot_mqtt_agent.c                                             \
                    $(AFR_C_SDK_STANDARD_PATH)mqtt/src/iot_mqtt_api.c                                               \
                    $(AFR_C_SDK_STANDARD_PATH)mqtt/src/iot_mqtt_network.c                                           \
                    $(AFR_C_SDK_STANDARD_PATH)mqtt/src/iot_mqtt_operation.c                                         \
                    $(AFR_C_SDK_STANDARD_PATH)mqtt/src/iot_mqtt_subscription.c                                      \
                    $(AFR_C_SDK_STANDARD_PATH)mqtt/src/iot_mqtt_validate.c                                          \
                    $(AFR_C_SDK_STANDARD_PATH)mqtt/src/iot_mqtt_context_connection.c                                \
                    $(AFR_C_SDK_STANDARD_PATH)mqtt/src/iot_mqtt_serializer_deserializer_wrapper.c                   \
                    $(AFR_C_SDK_STANDARD_PATH)mqtt/src/iot_mqtt_managed_function_wrapper.c                          \
                    $(AFR_C_SDK_STANDARD_PATH)mqtt/src/iot_mqtt_subscription_container.c                            \
                    $(AFR_C_SDK_STANDARD_PATH)mqtt/src/iot_mqtt_mutex_wrapper.c                                     \
                    $(AFR_C_SDK_STANDARD_PATH)mqtt/src/iot_mqtt_publish_duplicates.c                                \
                    $(AFR_LIBRARIES_PATH)coreMQTT/source/core_mqtt.c                                                \
                    $(AFR_LIBRARIES_PATH)coreMQTT/source/core_mqtt_state.c                                          \
                    $(AFR_LIBRARIES_PATH)coreMQTT/source/core_mqtt_serializer.c                                     \
                    $(AFR_LIBRARIES_PATH)coreJSON/source/core_json.c                                                \
<<<<<<< HEAD
                    $(AFR_LIBRARIES_PATH)device_shadow_for_aws/source/shadow.c                     \
=======
                    $(AFR_LIBRARIES_PATH)coreHTTP/source/core_http_client.c                                         \
                    $(AFR_LIBRARIES_PATH)coreHTTP/source/3rdparty/http_parser/http_parser.c                         \
                    $(AFR_LIBRARIES_PATH)coreJSON/source/core_json.c                                                \
                    $(AFR_LIBRARIES_PATH)device_shadow_for_aws_iot_embedded_sdk/source/shadow.c                     \
                    $(AFR_LIBRARIES_PATH)device_defender_for_aws/source/defender.c                                  \
                    $(AFR_LIBRARIES_PATH)jobs_for_aws/source/jobs.c                                                 \
>>>>>>> abbc3966
                    $(AFR_ABSTRACTIONS_PATH)secure_sockets/lwip/iot_secure_sockets.c                                \
                    $(AFR_C_SDK_AWS_PATH)shadow/src/aws_shadow.c                                                    \
                    $(AFR_C_SDK_AWS_PATH)shadow/src/aws_iot_shadow_api.c                                            \
                    $(AFR_C_SDK_AWS_PATH)shadow/src/aws_iot_shadow_operation.c                                      \
                    $(AFR_C_SDK_AWS_PATH)shadow/src/aws_iot_shadow_parser.c                                         \
                    $(AFR_C_SDK_AWS_PATH)shadow/src/aws_iot_shadow_subscription.c                                   \
                    $(AFR_FREERTOS_PLUS_STANDARD_PATH)tls/src/iot_tls.c                                                     \
                    $(AFR_FREERTOS_PLUS_STANDARD_PATH)utils/src/iot_system_init.c                                           \
                    $(AFR_ABSTRACTIONS_PATH)platform/freertos/iot_threads_freertos.c                                     \
                    $(AMAZON_FREERTOS_PATH)vendors/cypress/boards/$(PLATFORM)/ports/wifi/iot_wifi.c           \
                    $(AFR_ABSTRACTIONS_PATH)pkcs11/corePKCS11/source/portable/mbedtls/core_pkcs11_mbedtls.c                              \
                    $(AFR_ABSTRACTIONS_PATH)pkcs11/corePKCS11/source/core_pki_utils.c                              \
                    $(AFR_ABSTRACTIONS_PATH)pkcs11/corePKCS11/source/core_pkcs11.c                              \
                    $(AFR_THIRDPARTY_PATH)mbedtls_utils/mbedtls_utils.c                              \
                    $(AFR_FREERTOS_PLUS_STANDARD_PATH)crypto/src/iot_crypto.c                                               \
                    $(AMAZON_FREERTOS_PATH)vendors/cypress/boards/$(PLATFORM)/ports/pkcs11/core_pkcs11_pal.c   \
                    $(AMAZON_FREERTOS_PATH)vendors/cypress/boards/$(PLATFORM)/ports/pkcs11/hw_poll.c

GLOBAL_INCLUDES := $(AFR_C_SDK_STANDARD_PATH)mqtt/include \
                    $(AFR_C_SDK_STANDARD_PATH)mqtt/include/types \
                    $(AFR_C_SDK_STANDARD_PATH)logging_stack \
                    $(AFR_LIBRARIES_PATH)coreMQTT/source/include \
                    $(AFR_LIBRARIES_PATH)coreMQTT/source/interface \
<<<<<<< HEAD
                    $(AFR_LIBRARIES_PATH)coreJSON/source/include \
                    $(AFR_LIBRARIES_PATH)device_shadow_for_aws/source/include \
=======
                    $(AFR_LIBRARIES_PATH)coreHTTP/source/include \
                    $(AFR_LIBRARIES_PATH)coreHTTP/source/interface \
                    $(AFR_LIBRARIES_PATH)coreHTTP/source/3rdparty/http_parser \
                    $(AFR_LIBRARIES_PATH)coreJSON/source/include \
                    $(AFR_LIBRARIES_PATH)device_shadow_for_aws_iot_embedded_sdk/source/include \
                    $(AFR_LIBRARIES_PATH)device_defender_for_aws/source/include \
                    $(AFR_LIBRARIES_PATH)jobs_for_aws/source/include \
>>>>>>> abbc3966
                    $(AFR_C_SDK_AWS_PATH)/shadow/include \
                    $(AFR_C_SDK_AWS_PATH)/shadow/include/types \
                    $(AFR_FREERTOS_PLUS_AWS_PATH)/greengrass/include     \
                    $(AFR_FREERTOS_PLUS_AWS_PATH)/greengrass/src         \
                    $(AMAZON_FREERTOS_PATH)demos/dev_mode_key_provisioning/include \
                    $(AFR_FREERTOS_PLUS_STANDARD_PATH)tls/include \
                    $(AFR_FREERTOS_PLUS_STANDARD_PATH)utils/include \
                    $(AFR_FREERTOS_PLUS_STANDARD_PATH)crypto/include \
                    $(AFR_ABSTRACTIONS_PATH)pkcs11/corePKCS11/source/include \
                    $(AFR_ABSTRACTIONS_PATH)pkcs11/corePKCS11/source/portable/mbedtls/include \
                    $(AFR_C_SDK_STANDARD_PATH)common/include \
                    $(AFR_ABSTRACTIONS_PATH)platform/include/platform \
                    $(AFR_ABSTRACTIONS_PATH)platform/freertos/include/platform \
                    $(AFR_ABSTRACTIONS_PATH)transport/secure_sockets \
                    $(AFR_ABSTRACTIONS_PATH)retry_utils \
                    $(AFR_ABSTRACTIONS_PATH)pkcs11/include \
                    $(AFR_THIRDPARTY_PATH)jsmn \
                    $(AFR_THIRDPARTY_PATH)mbedtls_config \
                    $(AFR_THIRDPARTY_PATH)mbedtls/include \
                    $(AFR_THIRDPARTY_PATH)mbedtls_utlils \
                    $(AFR_THIRDPARTY_PATH)unity/src

GLOBAL_DEFINES := MBEDTLS_CONFIG_FILE="<aws_mbedtls_config.h>" \
                  CONFIG_MEDTLS_USE_AFR_MEMORY<|MERGE_RESOLUTION|>--- conflicted
+++ resolved
@@ -134,16 +134,12 @@
                     $(AFR_LIBRARIES_PATH)coreMQTT/source/core_mqtt_state.c                                          \
                     $(AFR_LIBRARIES_PATH)coreMQTT/source/core_mqtt_serializer.c                                     \
                     $(AFR_LIBRARIES_PATH)coreJSON/source/core_json.c                                                \
-<<<<<<< HEAD
                     $(AFR_LIBRARIES_PATH)device_shadow_for_aws/source/shadow.c                     \
-=======
                     $(AFR_LIBRARIES_PATH)coreHTTP/source/core_http_client.c                                         \
                     $(AFR_LIBRARIES_PATH)coreHTTP/source/3rdparty/http_parser/http_parser.c                         \
                     $(AFR_LIBRARIES_PATH)coreJSON/source/core_json.c                                                \
-                    $(AFR_LIBRARIES_PATH)device_shadow_for_aws_iot_embedded_sdk/source/shadow.c                     \
                     $(AFR_LIBRARIES_PATH)device_defender_for_aws/source/defender.c                                  \
                     $(AFR_LIBRARIES_PATH)jobs_for_aws/source/jobs.c                                                 \
->>>>>>> abbc3966
                     $(AFR_ABSTRACTIONS_PATH)secure_sockets/lwip/iot_secure_sockets.c                                \
                     $(AFR_C_SDK_AWS_PATH)shadow/src/aws_shadow.c                                                    \
                     $(AFR_C_SDK_AWS_PATH)shadow/src/aws_iot_shadow_api.c                                            \
@@ -167,18 +163,14 @@
                     $(AFR_C_SDK_STANDARD_PATH)logging_stack \
                     $(AFR_LIBRARIES_PATH)coreMQTT/source/include \
                     $(AFR_LIBRARIES_PATH)coreMQTT/source/interface \
-<<<<<<< HEAD
                     $(AFR_LIBRARIES_PATH)coreJSON/source/include \
                     $(AFR_LIBRARIES_PATH)device_shadow_for_aws/source/include \
-=======
                     $(AFR_LIBRARIES_PATH)coreHTTP/source/include \
                     $(AFR_LIBRARIES_PATH)coreHTTP/source/interface \
                     $(AFR_LIBRARIES_PATH)coreHTTP/source/3rdparty/http_parser \
                     $(AFR_LIBRARIES_PATH)coreJSON/source/include \
-                    $(AFR_LIBRARIES_PATH)device_shadow_for_aws_iot_embedded_sdk/source/include \
                     $(AFR_LIBRARIES_PATH)device_defender_for_aws/source/include \
                     $(AFR_LIBRARIES_PATH)jobs_for_aws/source/include \
->>>>>>> abbc3966
                     $(AFR_C_SDK_AWS_PATH)/shadow/include \
                     $(AFR_C_SDK_AWS_PATH)/shadow/include/types \
                     $(AFR_FREERTOS_PLUS_AWS_PATH)/greengrass/include     \
