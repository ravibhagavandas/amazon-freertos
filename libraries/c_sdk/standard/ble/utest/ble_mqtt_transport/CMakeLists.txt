--- conflicted
+++ resolved
@@ -65,10 +65,6 @@
             "${AFR_ROOT_DIR}/freertos_kernel/include/"
             "${AFR_ROOT_DIR}/libraries/c_sdk/standard/common/include"
             "${AFR_ROOT_DIR}/libraries/coreMQTT/source/include"
-<<<<<<< HEAD
-            "${AFR_ROOT_DIR}/libraries/coreMQTT/source/interface"
-=======
->>>>>>> abbc3966
             "${AFR_ROOT_DIR}/tests/unit_test/linux/logging-stack"
             "${CMAKE_CURRENT_BINARY_DIR}/mocks"
             ${abstraction_dir}/ble_hal/include
