# Change Log
This repository contains the `FreeRTOS AWS Reference Integrations`, which are pre-integrated FreeRTOS projects that demonstrate connectivity with AWS IoT. The repository contains projects for many different microcontroller evaluation boards.

<<<<<<< HEAD
## Changes since previous release

### New Features

### Updates

=======
## 202012.00 December 2020

### New Features

#### coreHTTP v2.0.0

- The coreHTTP (https://github.com/FreeRTOS/coreHTTP) library provides the ability to establish an HTTP connection with a server over a customer-implemented transport layer, which can either be a secure channel like a TLS session (mutually authenticated or server-only authentication) or a non-secure channel like a plaintext TCP connection. The HTTP connection can be used to make "GET" (include range requests), "PUT", "POST" and "HEAD" requests. The library provides a mechanism to register a customer-defined callback for receiving parsed header fields in an HTTP response. The library has been refactored for memory optimization, and is a client implementation of a subset of the HTTP/1.1 (https://tools.ietf.org/html/rfc2616) standard.
- See memory requirements for the latest release here (https://docs.aws.amazon.com/embedded-csdk/202011.00/lib-ref/libraries/standard/coreHTTP/docs/doxygen/output/html/index.html#http_memory_requirements).

#### backoffAlgorithm v1.0.0

- The backoffAlgorithm (https://github.com/FreeRTOS/backoffAlgorithm) library is a utility library to calculate backoff period for network operation retries (like failed network connection with server) using an exponential backoff with jitter algorithm. This library uses the "Full Jitter" strategy for the exponential backoff with jitter algorithm. More information about the algorithm can be seen in the Exponential Backoff and Jitter (https://aws.amazon.com/blogs/architecture/exponential-backoff-and-jitter/) AWS blog.
- Exponential backoff with jitter is typically used when retrying a failed connection or network operation with the server. An exponential backoff with jitter helps to mitigate the request failures made to servers, that are caused due to network congestion or high load on the server, by spreading out retry requests across multiple devices. Besides, in an environment with poor connectivity, a client can get disconnected at any time. A backoff strategy helps the client to conserve battery by not repeatedly attempting reconnections when they are unlikely to succeed.
- The backoffAlgorithm library has no dependencies on libraries other than the standard C library.

#### AWS IoT Device Defender v1.0.1

- The AWS IoT Device Defender (https://github.com/aws/device-defender-for-aws-iot-embedded-sdk) library enables you to interact with the AWS IoT Device Defender service to continuously monitor security metrics from devices for deviations from what you have defined as appropriate behavior for each device. If something doesn’t look right, AWS IoT Device Defender sends out an alert so you can take action to remediate the issue. More details about Device Defender can be found in AWS IoT Device Defender documentation (https://docs.aws.amazon.com/iot/latest/developerguide/device-defender.html).
- The AWS IoT Device Defender library has no dependencies on additional libraries other than the standard C library. It also doesn’t have any platform dependencies, such as threading or synchronization. It can be used with any MQTT library and any JSON library (see demos (https://github.com/aws/amazon-freertos/tree/master/demos/device_defender_for_aws) with coreMQTT and coreJSON).
- See memory requirements for the latest release here (https://docs.aws.amazon.com/embedded-csdk/202011.00/lib-ref/libraries/aws/device-defender-for-aws-iot-embedded-sdk/docs/doxygen/output/html/index.html#defender_memory_requirements).

#### AWS IoT Jobs v1.0.0

- The AWS IoT Jobs (https://github.com/aws/jobs-for-aws-iot-embedded-sdk) library enables you to interact with the AWS IoT Jobs service which notifies one or more connected devices of a pending “Job”. A Job can be used to manage your fleet of devices, update firmware and security certificates on your devices, or perform administrative tasks such as restarting devices and performing diagnostics. For documentation of the service, please see the AWS IoT Developer Guide (https://docs.aws.amazon.com/iot/latest/developerguide/iot-jobs.html). Interactions with the Jobs service use the MQTT protocol. This library provides an API to compose and recognize the MQTT topic strings used by the Jobs service.
- The AWS IoT Jobs library has no dependencies on additional libraries other than the standard C library. It also doesn’t have any platform dependencies, such as threading or synchronization. It can be used with any MQTT library and any JSON library (see demos (https://github.com/aws/amazon-freertos/tree/master/demos/jobs_for_aws) with coreMQTT and coreJSON).
- See memory requirements for the latest release (https://docs.aws.amazon.com/embedded-csdk/202011.00/lib-ref/libraries/aws/jobs-for-aws-iot-embedded-sdk/docs/doxygen/output/html/index.html#jobs_memory_requirements)here (https://docs.aws.amazon.com/embedded-csdk/202011.00/lib-ref/libraries/aws/jobs-for-aws-iot-embedded-sdk/docs/doxygen/output/html/index.html#jobs_memory_requirements).

#### HTTP Compatibility Layer v1.2.0

- The HTTP Compatibility Layer provides backwards compatibility from coreHTTP library to HTTPS V1.x.x APIs. In addition, the HTTP Compatibility Layer maintains the dependency of the network abstraction and linear containers from the HTTPS V1.x.x library. The task pool dependency is removed in order to allow the user to allocate tasks on the stack rather than exclusively on the heap.
- Configuration settings using C preprocessor constants, for the HTTP Compatibility Layer, are available in addition to the original configurations of the HTTPS V1.x.x library (https://docs.aws.amazon.com/freertos/latest/lib-ref/html2/https/https_config.html). They can be set with a #define in the config file (iot_config.h) or by using a compiler option such as -D in gcc. If a configuration setting is not defined, the HTTP Compatibility Layer will use a "sensible" default value (unless otherwise noted). Because they are compile-time constants, this HTTP Compatibility Layer must be rebuilt if a configuration setting is changed.
    - IOT_HTTPS_DISPATCH_QUEUE_SIZE - The number of requests in the queue that are ready to be sent to the HTTP server.
    - IOT_HTTPS_DISPATCH_TASK_COUNT - The number of tasks that are responsible for sending requests from the dispatch queue.
    - IOT_HTTPS_DISPATCH_TASK_STACK_SIZE - The stack size of each dispatch task, sized appropriately for each board.
    - IOT_HTTPS_DISPATCH_USE_STATIC_MEMORY - If set to 1, the memory used by the dispatch task will be allocated statically by the library. Otherwise, memory will be allocated on the heap.
    - IOT_HTTPS_DISPATCH_TASK_PRIORITY - The priority of each dispatch task. This priority is deliberately chosen to match the original taskpool's priority. Doing so prevents starvation of the network-receive task and tasks potentially used by other libraries.
- See memory requirements for the latest release (https://docs.aws.amazon.com/embedded-csdk/202011.00/lib-ref/libraries/aws/jobs-for-aws-iot-embedded-sdk/docs/doxygen/output/html/index.html#jobs_memory_requirements) here (https://github.com/aws/amazon-freertos/blob/master/libraries/c_sdk/standard/https/CODESIZE.md).

### Updates

#### FreeRTOS kernel V10.4.3 

- Includes FreeRTOS kernel V10.4.3
- Additional details can be found here: https://github.com/FreeRTOS/FreeRTOS-Kernel/blob/V10.4.3-kernel-only/History.txt

#### FreeRTOS-Plus-TCP v2.3.2

- When a protocol error occurs during the SYN-phase of a TCP connection, a child socket will now be closed (calling FreeRTOS_closesocket() ), instead of being given the eCLOSE_WAIT status.  A client socket, which calls connect() to establish a connection, will receive the eCLOSE_WAIT status, just like before.

#### coreMQTT v1.1.0 

- Update logs and format specifiers to use standard C types.
- Add dependence on stdbool.h
- Introduce two new configuration macros for setting the timeout for transport reads and sends.

#### coreJSON v3.0.0

- Added an API function to iterate over a collection in a JSON document.

#### corePKCS11 v3.0.0

- Updated xFindObjectWithLabelAndClass to include a size parameter to allow passing in the size of the label, in order to avoid calling strlen in the library code.
- Added CBMC memory proofs for all functions.
- Removed threading_alt.h from corePKCS11.
- Restructured third party folder in order to align with other core repositories. Folders located in “corePKCS11/3rdparty” are now in “corePKCS11/source/dependency/3rdparty”.
- Updated logs and format specifiers to use standard C types.

#### AWS IoT Device Shadow v1.0.2

- Update logs and format specifiers to use standard C types.

#### MQTT Compatibility Layer v2.3.1 

- Fixes for compiler warnings by removing unused functions and variables.

>>>>>>> dc53c9cb
## 202011.00 November 2020

### New Features

This release includes refactored MQTT, JSON Parser, and AWS IoT Device Shadow libraries for optimized memory usage and modularity, and includes dependent libraries via GitHub submoduling. These libraries have gone through code quality checks including verification that no function has a [GNU Complexity](https://www.gnu.org/software/complexity/manual/complexity.html) score over 8, and checks against the [MISRA coding standard](https://www.misra.org.uk/MISRAHome/MISRAC2012/tabid/196/Default.aspx). Deviations from the MISRA C:2012 guidelines are documented under [MISRA Deviations](https://github.com/aws/aws-iot-device-sdk-embedded-C/blob/202009.00/MISRA.md). These libraries have also undergone both static code analysis from [Coverity static analysis](https://github.com/aws/aws-iot-device-sdk-embedded-C/blob/202009.00/MISRA.md), and validation of memory safety and functional correction proofs through the CBMC automated reasoning tool.

The MQTT library in this release, coreMQTT, supports backward compatibility with the MQTT library in FreeRTOS version 201906.00 or higher via a [compatibility layer](https://github.com/aws/amazon-freertos/tree/202011.00/libraries/c_sdk/standard/mqtt). Therefore, MQTT-dependent libraries in FreeRTOS version 201906.00 or higher, including AWS IoT Device Shadow, AWS IoT Device Defender, and Greengrass Discovery, can use the coreMQTT library via the compatibility layer.

#### AWS IoT Device Shadow V1.0.1

- The [AWS IoT Device Shadow](https://github.com/aws/device-shadow-for-aws-iot-embedded-sdk) library enables you to store and retrieve the current state (the “shadow”) of every registered device. The device’s shadow is a persistent, virtual representation of your device that you can interact with from AWS IoT Core even if the device is offline. The device state captured as its “shadow” is itself a JSON document. The device can send commands over MQTT or HTTP to update its latest state. Each device’s shadow is uniquely identified by the name of the corresponding “thing”, a representation of a specific device or logical entity on AWS IoT. More details about AWS IoT Device Shadow can be found in [AWS IoT documentation](https://docs.aws.amazon.com/iot/latest/developerguide/iot-device-shadows.html).
- The AWS IoT Device Shadow library has no dependencies on additional libraries other than the standard C library. It also doesn’t have any platform dependencies, such as threading or synchronization. It can be used with any MQTT library and any JSON library (see [demos](https://github.com/aws/aws-iot-device-sdk-embedded-C/tree/master/demos/shadow) with coreMQTT and coreJSON).
- See memory requirements for the latest release [here](https://docs.aws.amazon.com/embedded-csdk/202011.00/lib-ref/libraries/aws/device-shadow-for-aws-iot-embedded-sdk/docs/doxygen/output/html/index.html#shadow_memory_requirements).

#### coreJSON V2.0.0

- The [coreJSON](https://github.com/FreeRTOS/coreJSON) library is a JSON parser that strictly enforces the [ECMA-404 JSON standard](https://www.json.org/json-en.html). It provides a function to validate a JSON document, and a function to search for a key and return its value. A search can descend into nested structures using a compound query key. A JSON document validation also checks for illegal UTF8 encodings and illegal Unicode escape sequences.
- See memory requirements for the latest release [here](https://docs.aws.amazon.com/embedded-csdk/202011.00/lib-ref/libraries/standard/coreJSON/docs/doxygen/output/html/index.html#json_memory_requirements).

#### coreMQTT V1.0.1

- The [coreMQTT](https://github.com/FreeRTOS/coreMQTT) library provides the ability to establish an MQTT connection with a broker over a customer-implemented transport layer, which can either be a secure channel like a TLS session (mutually authenticated or server-only authentication) or a non-secure channel like a plaintext TCP connection. This MQTT connection can be used for performing publish operations to MQTT topics and subscribing to MQTT topics. The library provides a mechanism to register customer-defined callbacks for receiving incoming PUBLISH, acknowledgement and keep-alive response events from the broker. The library has been refactored for memory optimization and is compliant with the [MQTT 3.1.1](http://docs.oasis-open.org/mqtt/mqtt/v3.1.1/mqtt-v3.1.1.html) standard. It has no dependencies on any additional libraries other than the standard C library, a customer-implemented network transport interface, and optionally a customer-implemented platform time function. The refactored design embraces different use-cases, ranging from resource-constrained platforms using only QoS 0 MQTT PUBLISH messages to resource-rich platforms using QoS 2 MQTT PUBLISH over TLS connections.
- See memory requirements for the latest release [here](https://docs.aws.amazon.com/embedded-csdk/202011.00/lib-ref/libraries/standard/coreMQTT/docs/doxygen/output/html/index.html#mqtt_memory_requirements).

#### OTA PAL for Renesas Starter Kit + RX65N-2MB

- Added OTA PAL Port for Renesas RX65N-2MB board

### Updates

#### Bluetooth Low Energy (BLE) Hardware Abstraction Library (HAL) V5.1.0

- Added ACL connection state change callback for BLE HAL

#### Bluetooth Low Energy Management Library V2.2.0

- Added transport interface for BLE library to send data to AWS IoT using the coreMQTT and AWS IoT Device Shadow client libraries. The transport interface utilizes a companion device mobile application implemented using FreeRTOS BLE Android and iOS SDKs to send data to AWS IoT.
- Added coreMQTT and AWS IoT Device Shadow demos for BLE. The respective demos "MQTT BLE Transport Demo" and "Shadow BLE Transport Demo" can be found under `demos/ble` folder. The demo uses the new MQTT and Shadow client libraries and the BLE transport interface to send and receive data with AWS IoT.

#### Common I/O Library V0.1.2

- Added more peripherals to CMake.

#### FreeRTOS+CLI V1.0.5

- Added FreeRTOS+CLI V1.0.4 to Amazon FreeRTOS repository.
- Added FreeRTOS Console API to interact with CLI over common IO or UDP interface.
- Added sample which demonstrates executing commands using FreeRTOS+CLI and UART interface.

#### FreeRTOS+TCP V2.3.1

- Sub-moduled to the [FreeRTOS/FreeRTOS-Plus-TCP](https://github.com/FreeRTOS/FreeRTOS-Plus-TCP) repository. This is a breaking change for users using 202007.00 release of amazon-freertos due to change in folder structure.
- Bug Fix for UDP only (`ipconfigUSE_TCP == 0`) compilation of FreeRTOS+TCP. Conditional compilation on the value of `ipconfigUSE_TCP` updated to exclude TCP only components.
- Added descriptions for functions and variables in Doxygen compatible format.
- Updated `prvParseDNSReply` function signature.

#### FreeRTOS+POSIX Utils V1.2.0

- The `iot_pki_utils.h` and `iot_pki_utils.c` are renamed to `core_pki_utils.h` and `core_pki_utils.c` respectively. They are also now a part of the corePKCS11 repository.

#### Greengrass Discovery V2.0.2

- Added more logging in library.

#### MQTT Client Library V2.3.0

- Refactored as compatibility layer for V2.x.x MQTT APIs using coreMQTT library. This is the library that supports backward compatibility with MQTT APIs present in between 201906.00 and 202007.00.

#### Over the Air Update V1.2.1

- Added check to abort the update if updating job status as self-test in service fails, this helps in early detection of mismatch in device and jobs states before activating new image.

#### PKCS11 V2.1.1

- Sub-moduled to the [FreeRTOS/corePKCS11](https://github.com/FreeRTOS/corePKCS11) repository.
- Updated ECC608A and PSA library dependencies to corePKCS naming scheme. Refactored AFQP tests to support HSMs that have locked down credentials.

#### Secure Sockets LwIP V1.3.0

- Added new optional API `SOCKETS_Bind`.
- Extended `SOCKETS_SetSockOpt` to support TCP keepalive settings.

#### Shadow V2.2.3

- Updated unit tests to work with the MQTT compatibility layer. This is the library that supports backward compatibility with Shadow APIs present in between 201906.00 and 202007.00.

#### TLS Shim Layer V1.3.0

- Added missing Max Fragment Length (MFL) runtime configuration if MFL macro is enabled.

#### Wi-Fi V2.0.0

- Updated WiFi APIs to support more granular error codes, WEP encryption, SoftAP provisioning, optional asynchronous APIs, event handling and set country code.

#### OTA PAL for Espressif ESP32-DevKitC

- Changed default configuration for number and size of blocks to be compatible with the size of the mbedTLS input buffer.

#### OTA PAL for Espressif ESP-WROVER-KIT

- Changed default configuration for number and size of blocks to be compatible with the size of the mbedTLS input buffer.

#### OTA PAL for Microsoft Windows Simulator

- Changed default configuration for number and size of blocks to be compatible with the size of the mbedTLS input buffer.

#### OTA PAL for Microchip ATECC608A with Windows Simulator

- Changed default configuration for number and size of blocks to be compatible with the size of the mbedTLS input buffer.

#### OTA PAL for Microchip Curiosity PIC32MZEF

- Changed default configuration for number and size of blocks to be compatible with the size of the mbedTLS input buffer.

## 202007.00 July 2020

### New Features

#### Over the Air Update V1.2.0

- Updated the over-the-air (OTA) agent with the ability to pause and resume an in-progress update.
- Updated the OTA demo to demonstrate how to suspend an in-progress OTA update should the MQTT connection disconnect, then resume the same update when the MQTT connection reconnects. In line with best practice, the reconnect logic uses an exponential backoff and jitter algorithm to prevent the MQTT server getting overwhelmed with connection requests if a fleet of devices get disconnected and then attempt to reconnect at the same time.
- For testing purposes only, it is now possible to use the OTA agent to downgrade a version number or revert to an older version.  This new functionality is disabled by default.

#### New Board: Cypress PSoC 64 Standard Secure AWS Wi-Fi Bluetooth Pioneer Kit
- New Board: The <b>Cypress PSoC 64</b> board is now qualified with FreeRTOS.

#### New Board: ESP32-WROOM-32SE

- New Board: <b>ESP32-WROOM-32SE</b> is now available in the FreeRTOS Console.

### Updates

#### FreeRTOS+POSIX Utils V1.2.0

- Update the UTILS_TimespecAdd utility function to support both signed and unsigned definitions of `struct timespec.tv_sec`. (Some implementations use unsigned definition of `struct timespec.tv_sec` to address the *2038* problem on 32-bit systems. ) This change is backwards compatible.

#### MQTT Client Library V2.2.0

- Improved the Keep-Alive mechanism: The MQTT library will not send PING requests when connection is not idle, which fixes a disconnect issue during OTA. In prior versions, MQTT would sometimes disconnect during OTA due to timeouts for server PING response.
- Bug fix for Keep-Alive interval: The MQTT library was incorrectly sending PING requests at intervals greater than the keep alive period sent in the CONNECT request. This change fixes the problem.

#### Secure Sockets LwIP V1.2.0

- Fix invalid memory access - ss_ctx_t context is shared and sent to a user callback. If the socket is closed and subsequently freed during callback execution, the callback can potentially access the invalid context.
- Fix two separate issues for potential invalid memory access; at one place by validating socket handle before de-referencing, and at another place by freeing memory only if it had been previously allocated.

#### PKCS#11 V2.1.0

- Added doxygen to various PKCS #11 files.
- Added improved logging for mbed TLS  return codes in iot_pkcs11_mbedtls.c.

#### Bluetooth Low Energy (BLE) Hardware Abstraction Library (HAL) V5.0.0

- Change status parameter type for GATT Client callbacks to match Bluetooth 5.0.
- Add pxMultiAdvSetInstRawData API to set raw advertisement data for multi-advertisement instances.
- Mark pxBondedCb callback and ucTimeout variables as deprecated.

#### Bluetooth Low Energy Management Library V2.1.0

- Added new API IotBle_SetDeviceName() to set the BLE device name at runtime.
- Fixed IotBle_On() and IotBle_Off() APIs.
- Accommodate larger-than-expected writes to RXLargeMesg Gatt characteristic.

#### FreeRTOS+TCP V2.3.0

- Added ability to cache multiple IP addresses per DNS entry.
- Defensive security improvements: 
    - In compliance with the UDP protocol specification, prior versions of FreeRTOS+TCP accepted UDP packets that had their checksum set to 0. FreeRTOS+TCP V2.3.0 adds a new configuration parameter, `ipconfigUDP_PASS_ZERO_CHECKSUM_PACKETS`, that enables users to opt to drop UDP packets that have their checksum set to 0. **Note:** This new setting defaults to 0, so it defaults to dropping UDP packets that have their checksum set to 0.
    - Prior versions of FreeRTOS+TCP accept IP packets that contain IP options, although those options are not processed. FreeRTOS+TCP V2.3.0 adds a new configuration parameter, `ipconfigIP_PASS_PACKETS_WITH_IP_OPTIONS`, that enables users to opt to drop IP packets that contain IP options.
    - Setting configuration parameter, `ipconfigDRIVER_INCLUDED_RX_IP_CHECKSUM`, to 1 offloads IP checksum and length checking to the hardware. From FreeRTOS+TCP V2.3.0, the length is checked in software even when it has already been checked in hardware.

#### Mbed TLS v2.16.7

- Upgraded the version of Mbed TLS to v2.16.7.
- Replaced copy of Mbed TLS with a submodule reference to the official [Mbed TLS GitHub repository](https://github.com/ARMmbed/mbedtls/tree/mbedtls-2.16.7).

#### Over the Air Update V1.2.0

- Fixed an issue encountered when an OTA job is force cancelled while the related download is in progress. It was caused due to the self-start timer starting after the OTA job document is received. The fix starts the self-start timer when the OTA agent on the device starts.

#### Espressif

- Support OTA via HTTP over the BLE channel for ESP32 (when SPIRAM is enabled).
- Added ESP-IDF component for WiFi provisioning in SoftAP mode. This allows provisioning devices with Wi-Fi credentials via a web-server running on the device and a provisioning mobile application.  This mode requires the use of lwIP as the networking stack.
- Replaced ESP-IDF code to be a submodule pointer to the official ESP-IDF repository.
- Updated LwIP as the default networking stack.

## 202002.00 2/18/2020

### New Features

#### FreeRTOS kernel V10.3.0
- Includes FreeRTOS kernel V10.3.0
- Additional details can be found here: https://github.com/FreeRTOS/FreeRTOS-Kernel/blob/V10.3.0-kernel-only/History.txt

#### Product Name Change
- The name 'Amazon FreeRTOS' has been changed to 'FreeRTOS'
- The name 'Amazon FreeRTOS Qualification (AFQ)' has been changed to 'Device Qualification Program for FreeRTOS'
- Changes were applied only to comments and headers

### Updates
### Cmake
- Fix a dependency parsing bug in CMake

## 201912.00 12/17/2019

### New Features

#### Over the Air Update V1.1.0
- Refactor OTA agent and separate data transfer and control interface.
- Support OTA data transfer over HTTP.

#### Common I/O Library V0.1.0
- A preview of Common I/O library is included.
- Common I/O library provides a set of standard APIs, across supported reference boards, for accessing common devices.
- This preview supports UART, SPI and I2C. Support for other peripherals will follow.

### Updates
#### lwIP
- Enable lwIP full duplex feature
    - The same socket may be used by multiple tasks concurrently
- lwIP is now a submodule from https://github.com/lwip-tcpip/lwip.git

#### Ethernet Support on Nuvoton NuMaker-IoT-M487
- Ethernet is now available for Nuvoton NuMaker-IoT-M487.
- Either Wi-Fi or Ethernet can be enabled exclusively.

#### HTTPS Client Library V1.1.1
- Documentation updates and additional debug logging.

#### Greengrass Discovery V2.0.0
- Remove demo configuration dependency from library files.
- Update demonstration code to use MQTT V2 APIs.

#### Bluetooth Low Energy V4.0.0
- HAL modification to replace bonded callback with pairing state change callback.
- HAL modification to change to 16-bit value for advertisement duration.

## 201910.00 10/29/2019

### New Features
#### New Board: Infineon XMC4800 IoT Connectivity Kit with OPTIGA Trust X
- The Infineon XMC4800 IoT Connectivity Kit with OPTIGA Trust X secure element is now qualified for Amazon FreeRTOS.

#### New Board: Microchip ATECC608A with Windows Simulator
- The Microchip ATECC608A secure element with Windows Simulator is now qualified for Amazon FreeRTOS.

#### Defender Client Library V3.0.0
- Defender Library API change to shared MQTT connection.
- Demonstration code for Defender Library updated to show use of shared connection.

#### HTTPS Client Library V1.1.0
- Upload support with HTTP methods PUT and POST is now available in the HTTPS Client Library.
- Demonstration code with PUT and POST methods are now available in demos/https.

#### SoftHSMv2 port for PKCS #11
- A port for SoftHSMv2, a third-party open-source implementation of PKCS #11, has been provided for use with the Windows Simulator project for Amazon FreeRTOS.
- The purpose of the SoftHSMv2 port is to allow ad hoc interoperability testing with an independent implementation of the PKCS #11 standard.

#### CMake Builds
- CMake build is now supported for Nordic nRF52840 DK Development kit.

### Updates
#### FreeRTOS Kernel
- FreeRTOS kernel is now a submodule from https://github.com/FreeRTOS/FreeRTOS-Kernel.git

#### HTTP Parser
- Add nodejs/http_parser as a submodule in place of copied-over files.

#### Unity
- Add ThrowTheSwitch/Unity as a submodule in place of copied-over files.

#### PKCS #11
- Update the PKCS #11 third-party headers to be the latest from OASIS (version 2.40 Plus Errata 01).
- Add PKCS #11 as a submodule.

#### Bluetooth Low Energy
- ESP32 board supports NIMBLE as the default underlying stack for Bluetooth Low Energy.
- Contains bug fixes and enhancements in ESP NIMBLE stack.
- Contains bug fixes in ESP Bluedroid stack.

#### Marvell SDK Update
- Marvell SDK now updated to R8 P2 (v1.2.r8.p2)

#### Bluetooth Low Energy
- ESP32 board supports NIMBLE as the default underlying stack for Bluetooth Low Energy.
- Contains bug fixes and enhancements in ESP NIMBLE stack.
- Contains bug fixes in ESP Bluedroid stack.

## 201908.00 08/26/2019

### New Features
#### New Board:Nuvoton NuMaker-IoT-M487
- Nuvoton NuMaker-IoT-M487 is now qualified for Amazon FreeRTOS.
- Disclaimer on RNG: The random number generation solution in this port is for demonstration purposes only.

#### FreeRTOS Kernel V10.2.1
- Kernel version for Amazon FreeRTOS is updated to V10.2.1.
- Add ARM Cortex-M23 (ARMv8-M) GCC/ARMclang and IAR ports.
- Add support to automatically switch between 32-bit and 64-bit cores to RISC-V port.

#### HTTPS Client Library V1.0.0
- The HTTPS Client library for Amazon FreeRTOS supports the HTTP/1.1 protocol over TLS.
- The current request methods supported are GET and HEAD.
- Examples demonstrate downloading a file from S3 using GET with a pre-signed URL.

### Updates
#### PKCS #11
- Update the Amazon FreeRTOS mbedTLS-based PKCS #11 implementation, tests, demos, and PKCS #11 consuming libraries for compliance with standard.
- Add PKCS #11 wrapper functions for easy use of commonly grouped PKCS #11 calls.

#### Demo specific stack size and priority
- Make stack size and priority to be demo specific. In current release all demos have same stack size and priority. This change will make stack size and priority configurable for each demo. Demo can use default stack size/ priority or define its own.
#### Ethernet for Microchip Curiosity PIC32MZEF
- Update Microchip Curiosity PIC32MZEF project and configuration files to support Ethernet connectivty. Developers must define PIC32_USE_ETHERNET at the project level to use Ethernet instead of Wi-Fi.
#### lwIP 2.1.2
- Update lwIP to version 2.1.2, and change existing ports as necessary.

### Test Updates
- Remove elliptic curve tests from "quarantine" test group and add them back to the TLS test group.

#### AWS OTA Agent
- OTA Callback changes for custom and secondary processor jobs. Modifying the OTA Agent to use callback structure instead of directly calling PAL functions. This allows users to pass in custom callbacks for the PAL functions.

## 201906.00 Major 06/17/2019
### Release Versioning
- Move Amazon FreeRTOS to a new versioning scheme (YYYYMM.NN [optional "Major" tag]), while retaining semantic versioning (x.y.z) used for individual libraries within Amazon FreeRTOS. This release contains multiple major version updates for individual libraries. See below for details.

### Folder Structure
- Update folder structure to provide a cleaner separation between FreeRTOS kernel, standard libraries, AWS libraries, platform-specific ports and 3rd party libraries. Customers upgrading from earlier versions will need to update their project files.

### New Features
#### Bluetooth Low Energy Management Library V1.0.0
- Bluetooth Low Energy management API for GAP and GATT services, with support for
    - Bluetooth Low Energy v4.2 and above.
    - Device discovery, notifications and indications.
    - Creating, starting, stopping, and deleting GATT services.
    - “Just Works” and “Secure Connections - Numeric Comparison” connection methods.
- Companion device SDK 1.0.0 release for
    - Android https://github.com/aws/amazon-freertos-ble-android-sdk/
    - iOS https://github.com/aws/amazon-freertos-ble-ios-sdk/
- GATT services for
    - Device information.
    - Wi-Fi credentials provisioning.
    - MQTT-over-Bluetooth Low Energy through Android or iOS device proxy to support.
        - OTA and Device Shadow functionality.

#### MQTT Library V2.0.0, Device Shadow Library V2.0.0, and Device Defender Library V2.0.0
- Enable consistent re-use pattern of one single connection across all libraries.
- Add support for MQTT 3.1.1 standard features.
    - Last Will and Testament.
    - QoS1 with randomized retry logic.
    - Persistent sessions.
- Add programming model revisions to enable.
    - Fully non-blocking programming model.
    - Per-operation user callback.
    - Fully dynamic or fully static memory management.
    - Full support for Bluetooth Low Energy transport as well as TCP/IP.
    - Re-implementable abstraction layer to allow port on any network stacks.
    - Standard, configurable logging mechanism.
- Extend Device Defender support to additional development boards. Current set of metrics now available on all development boards that implement Secure Sockets abstraction.

#### Task Pool library V1.0.0
- Task (Thread) pool library for asynchronous processing.

#### Atomic Operations Library V1.0.0
- Add library for atomic operations support.

### Updates
#### Wi-Fi Management Library V1.0.3
- Add new API ```WIFI_RegisterNetworkStateChangeEventCallback``` to allow application notifications for Wi-Fi state transitions.

#### CMake Builds
- Extend the ability to build projects using CMake in addition to providing IDE project files. CMake files are now available for the following development boards:
    - Espressif ESP32-DevKitC
    - Espressif ESP-WROVER-KIT
    - Infineon XMC4800 IoT Connectivity Kit
    - Marvell MW320 AWS IoT Starter Kit
    - Marvell MW322 AWS IoT Starter Kit
    - Microchip Curiosity PIC32MZEF Bundle
    - STMicroelectronicsSTM32L4 Discovery Kit IoT Node
    - Texas Instruments CC3220SF-LAUNCHXL
    - Microsoft Windows Simulator

### Updates
- mbedTLS library is upgraded to version 2.16.0.
- ESP-IDF version is upgraded to 3.1.3.
- Update demo projects for cleaner separation of platform specific code.
- Documentation update.

## V1.4.8 05/21/2019
### New Features
#### New Boards: Marvell MW320 and MW322
- Marvell boards MW320 and MW322 are now qualified for Amazon FreeRTOS.
- Disclaimer on RNG: The random number generation solution in this port is for demonstration purposes only.

#### FreeRTOS Kernel V10.2.0
- Kernel version for Amazon FreeRTOS is updated to V10.2.0.
- Add Support for RISC-V.
- Include pre-existing ARM Cortex-M33 (ARMv8-M) GCC/ARMclang and IAR ports.

### Updates

#### Greengrass Discovery V1.0.4
- Include C runtime header for snprintf.
- Sanity check the number of bytes written.
- Thing name can be a non-string literal.

#### MQTT Agent V1.1.5
- Set the socket to block on sends with a timeout in prvSetupConnection.

#### Secure Sockets for FreeRTOS+TCP V1.1.6
- ulApplicationGetNextSequenceNumber is now thread safe without stopping the scheduler.
- Leave the scheduler running during PKCS #11 calls.

#### Wi-Fi for ESP32-DevKitC ESP-WROVER-KIT V1.0.2
- lib/wifi: fix issue with WiFi configuration for non-null strings, and fix scanning failure under certain disconnect scenarios.
- ib/FreeRTOS-Plus-TCP: do not send eNetworkDownEvent to stack if interface is already down.
- mbedtls: configurable options for controlling dynamic memory allocations.
- lib/third_party: update ESP-IDF to latest v3.1.3 release.
- NetworkInterface: check interface state before sending packets to WiFi driver.
- Fix WIFI_GetMac returning wrong mac address.

#### PKCS #11 PAL for Cypress CYW943907AEVAL1F development kit V1.0.1
- Fix Cypress build error with IDE.

#### PKCS #11 PAL for Cypress CYW954907AEVAL1F development kit V1.0.1
- Fix Cypress build error with  IDE.

#### FreeRTOS+TCP V2.0.11
- Make RST packet handling more robust.
- Make TCP window high and low watermark thresholds runtime configurable.
- Fix parsing of the last option in a DHCP response packet.
- Fix TCP window size calculation.
- Allow the DNS cache to be programmatically cleared.
- Free the memory allocated by the pcap_compile routine in the WinPCap network interface module.

#### Shadow V1.0.6
- Add a debug message in the event that JSMN runs out of memory trying to parse JSON.
- Print a debug message for any JSMN error, not just 'JSMN_ERROR_NOMEM'.

#### PKCS #11 PAL for Windows Simulator V1.0.4
- Update to permit multithreaded read from object storage.

#### OTA Agent V1.0.2
- Update documentation.

#### TLS V1.1.4
- TLS_Send now handles the error condition when space is not avaiable.
- Convert errors in TLS wrapper to negative error codes.

#### Curiosity PIC32MZEF Linker Update for XC32 Compiler
- The latest XC32 compiler (version 2.15) does not allow multiple definitions by default. Explicitly enabling multiple definitions in aws_tests and aws_demos projects for now.

## V1.4.7 02/18/2019
### New Features
### New Boards: Cypress CYW43907 and CYW54907
- Cypress boards CYW54907 and CYW43907 are now qualified for Amazon FreeRTOS.

#### FreeRTOS Kernel V10.1.1
- Kernel version for Amazon FreeRTOS is updated to 10.1.1.
- Update all object handles (TaskHandle_t, QueueHandle_t, etc.) to be unique types instead of void pointers, improving type safety.
- Add Xtensa port.
- Update to the latest trace recorder code.
- Update lint checked MISRA compliance to use the latest MISRA standard.
- Add configUSE_POSIX_ERRNO to enable per task POSIX style errno functionality.

### Updates

#### FreeRTOS+POSIX V1.0.3
- Use stack based alloaction for POSIX types. Stack based allocation will reduce heap fragmentation.
- Fixed potential overflow in Posix timespec utils.
- Stopped Posix timer spawnning thread every time it is invoked.
- Unlock and update owner atomically, while unlocking mutex.

#### MQTT Agent V1.1.4
- Bug fix: MQTT agent tries to setup a connection with the MQTT broker when the socket does not exist.

####  Upgrading ESP-IDF to 3.1.1
- ESP-IDF upgraded to 3.1.1.

#### OTA PAL for Curiosity PIC32MZEF V1.0.3
- Rename variables to comply with style guidelines.

#### OTA PAL for Windows Simulator V1.0.2
- Rename variables to comply with style guidelines.

#### OTA PAL for CC3220SF-LAUNCHXL V1.0.1
- Rename variables to comply with style guidelines.

#### OTA Agent V1.0.1
- Rename variables to comply with style guidelines.

#### PKCS #11 PAL for Cypress CYW943907AEVAL1F development kit V1.0.0
- Added as part of Cypress CYW43907 board port.
- Note that the random number generation solution in this port is provided for demonstration purposes only. See the comment in lib/pkcs11/portable/cypress/CYW943907AEVAL1F/hw_poll.c.

#### PKCS #11 PAL for Cypress CYW954907AEVAL1F development kit V1.0.0
- Added as part of Cypress CYW54907 board port.
- Note that the random number generation solution in this port is provided for demonstration purposes only. See the comment in lib/pkcs11/portable/cypress/CYW954907AEVAL1F/hw_poll.c

#### PKCS #11 PAL for ESP32-DevKitC ESP-WROVER-KIT V1.0.2
- Updated as part of Updrade to ESP-IDF to 3.1.1.

#### mbedTLS-based PKCS#11 V1.0.7
- Bug Fix: Multi-threaded use of PKCS #11 Sign/Verify could cause key corruption.

#### Wi-Fi for Cypress CYW943907AEVAL1F development kit V1.0.0
- Added as part of Cypress CYW43907 board port.

#### Wi-Fi for Cypress CYW954907AEVAL1F development kit V1.0.0
- Added as part of Cypress CYW54907 board port.

#### Wi-Fi for ESP32-DevKitC ESP-WROVER-KIT V1.0.1
- Update as part of Updrade to ESP-IDF to 3.1.1.

#### Wi-Fi for LPC54018 IoT Module V1.0.3
- Bug fix: Update WIFI init API to return success if WIFI module was already successfully initialized.
- Bug fix: Update WIFI AP connection API for NXP to check if DHCP was successful.

## V1.4.6 12/27/2018
### New Features

#### New Board: Renesas Starter Kit+ for RX65N-2MB
The Renesas Starter Kit+ for RX65N-2MB is now qualified for Amazon FreeRTOS. This port updates the PKCS #11 portable layer, demo projects, and tests.

### Updates

#### FreeRTOS+POSIX V1.0.2
- Improvement to reduce the size of a pthread object and make the object user allocatable from stack.

#### FreeRTOS+TCP V2.0.10
- Add FreeRTOS+TCP support for the Renesas Starter Kit+ for RX65N-2MB.

#### FreeRTOS Kernel V10.0.1
- Add FreeRTOS Kernel support for the Renesas Starter Kit+ for RX65N-2MB.

#### PKCS #11 PAL for MT7697Hx-Dev-Kit V1.0.1
- Update license information.

#### PKCS #11 PAL for Renesas Starter Kit+ for RX65N-2MB V1.0.0
- Add PKCS #11 support for the Renesas Starter Kit+ for RX65N-2MB.
- Note that the random number generation solution in this port is provided for demonstration purposes only. See the comment in lib/third_party/mcu_vendor/renesas/amazon_freertos_common/entropy_hardware_poll.c for more information.

#### Wi-Fi for MT7697Hx-Dev-Kit V1.0.1
- Update license information.

## V1.4.5 12/13/2018
### New Features

#### New Board: MediaTek MT7697Hx-Dev-Kit
The MediaTek MT7697 System on Chip (SoC) is now qualified for Amazon FreeRTOS. You can take advantage of Amazon FreeRTOS features and benefits using the MediaTek MT7697Hx Development Kit available from MediaTek Labs.  This development board contains the MT7697 SoC, which includes an Arm Cortex-M4 MCU, low power 1T1R 802.11 b/g/n Wi-Fi, Bluetooth 4.2 subsystem and power management unit.

#### lwIP Support
Amazon FreeRTOS support for the MediaTek MT7697Hx-Dev-Kit includes for the first time support for the Lightweight TCP / IP network stack (lwIP). This flexibility will support customer choice in identifying the best TCP stack solution for IoT devices.

### Updates

#### FreeRTOS+TCP V2.0.9
- Update to flush ARP cache when then network is down.

#### mbedTLS-based PKCS#11 V1.0.6
- Delete extra include headers.

#### PKCS #11 PAL for MT7697Hx-Dev-Kit V1.0.0
- Add PKCS #11 support for the MediaTek MT7697Hx-Dev-Kit.

#### Secure Sockets for FreeRTOS+TCP V1.1.5
- Update documentation.

#### Secure Sockets for lwIP V1.0.0
- Add Secure Sockets support for lwIP.

#### Wi-Fi for Infineon XMC4800 IoT Connectivity Kit V1.0.1
- Update documentation.

#### Wi-Fi for MT7697Hx-Dev-Kit V1.0.0
- Add Wi-Fi support for the MediaTek MT7697Hx-Dev-Kit.

## V1.4.4 11/19/2018
### Updates

#### Device Defender Demo V1.4.4
- Remove warnings in Device Defender Demo build.

#### Microchip "OTA Demo" Factory Image Script
- Fix post-build command and python script for generating OTA factory image for Mac users.

#### Device Defender Agent V1.0.2
- Update formatting and build warnings.

#### OTA PAL for ESP32-DevKitC ESP-WROVER-KIT V1.0.2
- Fix bug in retrieving code signature verification certificate.

#### OTA PAL for Curiosity PIC32MZEF V1.0.2
- Fix bug in retrieving code signature verification certificate.

## V1.4.3 11/07/2018
### New Features

#### New Board: Xilinx Zynq-7000 based MicroZed Industrial IoT Bundle
- Update Amazon FreeRTOS with port files, demo projects, and tests for the Xilinx Zynq-7000 based MicroZed Industrial IoT Bundle

### Updates

#### mbedTLS Library
- Upgrade to mbedTLS version 2.13.1.

#### FreeRTOS+POSIX V1.0.1
- Minor bug fixes.

#### FreeRTOS+TCP V2.0.8
- Update the Zynq-7000 portable layer for receive descriptor alignment.

#### PKCS #11 Updates
Update mbedTLS-based PKCS #11, and PKCS #11 PAL. These changes have been made to more closely align with the PKCS #11 standard, respond to feedback from users and partners, and make it easy for users to go to production from a prototype.
Applications calling into PKCS #11 functions directly (rather than indirectly via an Amazon provided secure sockets or TLS layer) may experience breaking changes.

##### mbedTLS-based PKCS #11
- C_Initialize handles initialization of randomness in an effort to minimize entropy generation (or seed access) every time sessions are created and destroyed.  To protect random values, thread safety has been enabled in mbedTLS.
- C_SignInit and C_VerifyInit utilize the key handle that is passed in, rather than the first key found in order to comply with the PKCS #11 standard
- C_FindObject APIs no longer instantiate keys from the aws_clientcredential_keys.h header file if keys are not found. This removes the dependency of PKCS #11 on values that will be unique per-device (a transition step for enabling production-scale provisioning). Note that calling vDevModeKeyProvisioning() is now necessary to provision the device.
- C_FindObject PKCS #11 objects can be looked up by CKA_LABEL, in order to provide a standard-compliant object lookup.  Note that pkcs11configFILE_NAME_* configurations have been removed from aws_pkcs11_config.h, see aws_pkcs11.h for pkcs11configLABEL_* defines to access labels, and aws_pkcs11_pal.c for pkcs11palFILE_NAME_* defines.
- C_FindObject and C_GetAttributeValue accept different attribute arguments.
- C_CreateObject requires DER encoded certificates and keys instead of PEM formatted and object attributes required for creating objects have changed.  Note that vDevModeKeyProvisioning() has been updated to supply required attributes and convert inputs from DER to PEM if necessary.
- C_GenerateKeyPair now stores keys in non-volatile memory.
- C_Finalize is no longer invoked by helper functions to prevent threads from interfering with each other's PKCS #11 instances.
- Some error codes have been changes to better match the PKCS #11 standard.
- aws_tls.c and PKCS #11 AFQP tests have updates to reflect these changes.
    - mbedTLS-based PKCS #11 V1.0.5
    - TLS V1.1.3

##### PKCS #11 PAL for mbedTLS-based PKCS #11
- Breaking changes were made to PAL PKCS #11 functions in order to transition from file-centric API to object handle and object label based API.
    - PKCS #11 PAL for ESP32-DevKitC ESP-WROVER-KIT V1.0.1
    - PKCS #11 PAL for XMC4800 IoT Kit V1.0.1
    - PKCS #11 PAL for Curiosity PIC32MZEF V1.0.4
    - PKCS #11 PAL for LPC54018 IoT Module V1.0.3
    - PKCS #11 PAL for Windows Simulator V1.0.3
    - PKCS #11 PAL for STM32L4 Discovery kit IoT node V1.0.3
    - PKCS #11 PAL for Xilinx Zynq MicroZed V1.0.0 (new)

##### PKCS #11 for CC3220SF-LAUNCHXL
- Updates to match behavior of mbedTLS-based PKCS #11.
- mbedTLS added to support conversion between DER and PEM objects.  Note that after provisioning the device, mbedTLS and provisiong PKCS #11 functions may be removed to reduce code size.
    - PKCS #11 PAL for CC3220SF-LAUNCHXL V1.0.3

##### OTA PAL Updates
- The OTA PALs for the Curiosity PIC32MZEF and ESP32-DevKitC ESP-WROVER-KIT boards have been modified to utilize PKCS #11 API to retrieve code signing keys, rather than calling into PKCS #11 PAL functions.
    - OTA PAL for Curiosity PIC32MZEF V1.0.1
    - OTA PAL for ESP32-DevKitC ESP-WROVER-KIT V1.0.1

#### Secure Socket for FreeRTOS+TCP V1.1.4
- Minor update to handle PKCS #11 error codes.
- Update formatting.

#### Secure Sockets for Infineon XMC4800 IoT Connectivity Kit V1.0.1
- Fix the license header from Secure Socket to Secure Sockets.

#### Secure Sockets for STM32L4 Discovery kit IoT node V1.0.0 Beta 4
- Bug fix to support Amazon Trust Services endpoints. For more information, please see https://aws.amazon.com/blogs/iot/aws-iot-core-ats-endpoints/.

#### Secure Sockets for CC3220SF-LAUNCHXL V1.0.5
- Remove duplicate file name definitions.  See aws_secure_sockets_config.h for file name defines.

#### Shadow V1.0.5
- Minor bug fixes.


## V1.4.2 10/17/2018
### New Features

#### New Board: Infineon XMC4800 IoT Connectivity Kit
Update Amazon FreeRTOS with port files, demo projects, and tests for the Infineon XMC4800 IoT Connectivity Kit.

### Updates

#### Update pthread Implementation in ESP-IDF
Incorporate an update to Espressif's ESP-IDF which improves the implementation of pthread.

#### Build Improvement: MPLAB PIC32 Projects
Resolve several warnings in the MPLAB project builds, and update the projects to no longer assume that the XC32 compiler is in the host computer's path.

#### Move Helper Utilities to the 'tools/' Directory
Move a few utilities to the root-level 'tools/' directory, from the 'tests/common/tools/' and 'demos/common/tools/' directories.

#### Styling Updates
Improve consistency of Hungarian Notation usage, update a number of methods to use 'void' instead of an empty argument list, and update the style guide.

#### New POSIX Functions
Add POSIX functions including `time`, `localtime_r`, and `strftime`.

#### Refactor Device Defender Direcory Structure
Update Device Defender code to use the same 'lib/' and 'include/' directory structures as the other libraries.

#### AFQP Documentation Updates
Update the Amazon FreeRTOS Qualification Program's documentation to reflect updated directory structures.

## V1.4.1 08/29/2018
### New Features
None

### Updates

#### OTA PAL for Windows Simulator V1.0.1
- Update Amazon FreeRTOS Windows Simulator to use ECDSA/SHA-256 for OTA image verification.


## V1.4.0 08/27/2018
### New Features

#### Demo Bootloader for Microchip Curiosity PIC32MZEF V1.0.0
The demo bootloader supports Amazon FreeRTOS over-the-air (OTA) update by implementing firmware version checking, cryptographic signature verification, and application self-test. The firmware verification includes verifying the authenticity and integrity of the new firmware received over the air. The bootloader verifies the cryptographic signature of the application before boot. The elliptic-curve digital signature algorithm (ECDSA) with SHA256 is used. The utilities provided can be used to generate a signed application that can be flashed on the device. This enables signature verification of the initial image.

### Updates

#### Over-the-air (OTA) updates
The over-the-air (OTA) updates feature of Amazon FreeRTOS is now generally available. The release includes enhancements to the OTA Agent and changes to the OTA Portable Abstraction Layer (PAL) interface.

#### OTA PAL for Curiosity PIC32MZEF V1.0.0
Update for API changes for OTA general availability release.

#### OTA PAL for Windows Simulator V1.0.0
Update for API changes for OTA general availability release.

#### OTA PAL for CC3220SF-LAUNCHXL V1.0.0
Update for API changes for OTA general availability release.

#### OTA PAL for Espressif ESP32 V1.0.0
Update for API changes for OTA general availability release.

#### OTA Agent V1.0.0
Enhancements and API changes for OTA general availability release.


## V1.3.2 08/21/2018
### New Features
None

### Updates

#### FreeRTOS+TCP
- Multiple security improvements and fixes in packet parsing routines, DNS caching, and TCP sequence number and ID generation.
- Disable NBNS and LLMNR by default.
- Add TCP hang protection by default.

#### Secure Sockets for FreeRTOS+TCP
- Improve security in Amazon FreeRTOS Secure Sockets usage of mbedTLS and ALPN.

We thank Ori Karliner of Zimperium zLabs Team for reporting these issues.


## V1.3.1 08/10/2018
### New Features
None

### Updates

#### OTA Beta Update
- Updates to OTA Beta to incorporate a new API for the OTA service. This API is not compatible with the  API used in the original OTA Beta released on Dec. 20th.
- Add a "reference bootloader" for use in the OTA process. This bootloader is for use with the Microchip MCU.

#### Amazon FreeRTOS Qualification Program (AFQP) Update
- Update AFQP documentation. For more info on the changes to AFQP, reference the Revision History of the "Amazon FreeRTOS Qualification Program Developer Guide" in the "tests" directory.

#### Device Defender Update
- Add a demo to illustrate the operation of Device Defender for the Windows Simulator and Microchip PIC32MZEF MCU.

#### TI "Hello World" Build Failure Resolution
- Address an issue where the "Hello World" demo did not build with TI CCS 7.3 in AFR 1.3.0 when downloaded from OCW.


## V1.3.0 07/31/2018

### New Features

#### AFQP 1.0 Support
This release of AFR has support for vendors who wish to have their ports qualified for Amazon FreeRTOS through the Amazon FreeRTOS Qualification Program (AFQP). This is the first public release of AFQP tests and documentation. A new top level "tests" directory is added to support this functionality. AFQP documents are available in "tests" directory. [Learn more.](https://docs.aws.amazon.com/freertos/latest/userguide/freertos-qualification-program.html)

#### Device Defender 1.0 Support
AWS IoT Device Defender is an AWS IoT security service that allows users to audit the configuration of their devices, monitor connected devices to detect abnormal behavior, and to mitigate security risks. It gives you the ability to enforce consistent security policies across your AWS IoT device fleet and respond quickly when devices are compromised. Device side support of this feature is part of this release. Devices supported are WinSim and Microchip PIC32MZEF. [Learn more.](https://docs.aws.amazon.com/freertos/latest/userguide/afr-device-defender-library.html)

#### FreeRTOS+POSIX 1.0 Interface
This release includes version 1.0.0 of FreeRTOS+POSIX.  FreeRTOS+POSIX is a POSIX compatibility layer that allows existing POSIX applications to run without modifications of FreeRTOS.  This release supports POSIX threads, mutexes, barriers, condition variables, semaphores, message queues, clocks, timers, and error numbers.  While most of the POSIX functions are implemented and up to specification, limitations in the FreeRTOS kernel precluded the standard implementations of certain functions.  The functions which differ from the POSIX specification are identified in their header files. Currently, FreeRTOS+POSIX is only used by drivers of the TI CC3220SF.

### Updates

#### FreeRTOS Kernel V10.0.1
- Add Idle tick counter interface
- Rename posix/ to FreeRTOS_POSIX/

#### FreeRTOS+TCP V2.0.4
- Fix issues raised by the Coverity scan
    - Fix a typo ulRxWindowLength -> ulTxWindowLength in FreeRTOS_Sockets.c
    - Fix strncmp length in FreeRTOS_DNS.c
    - Fix styling in FreeRTOS_ARP.c
- Fix a spelling typo ";east" -> "least" (response from a pull request)
- Add auto check of network interfaces for WinSim

#### MQTT Agent V1.1.2
- Move MQTT metrics to agent

#### mbedTLS-based PKCS #11 V1.0.3
- Reduce the number of warnings generated

#### PKCS #11 for LPC54018 IoT Module V1.0.1
- Change project baudrate setting to resolve AFQP test failures

#### Secure Sockets for NXP54018_IoT_Module V1.0.0 Beta 3
- Update to latest NXP driver to address AFQP 1.0 test failures

#### Secure Sockets for STM32L4 Discovery kit IoT node V1.0.0 Beta 2
- Update to new Inventek driver to resolve AFQP 1.0 test failures

#### Wi-Fi for Curiosity PIC32MZEF V1.0.3
- Change Microchip network param to use a direct address instead of a section to reduce the size of the binary image to allow OTA to continue working.
- Reduce number of warnings generated.

#### Wi-Fi for LPC54018 IoT Module V1.0.1
- Add fixes for Demo and DHCP.

#### Wi-Fi STM32L4 Discovery kit IoT node V1.0.2
- Update for release of AFQP 1.0

#### Wi-Fi for CC3220SF-LAUNCHXL V1.0.2
- Update for release of AFQP 1.0

---------------------------------------------------------------------------------------

## V1.2.7 05/31/2018

- Update the Texas Instruments SimpleLink CC3220SF SDK from version 1.40.01.00 to version 2.10.00.04.
- Fix the MQTT Echo Demo (Hello World Demo) to avoid truncating received strings.
- Modify the Getting Started scripts to check if the AWS CLI is configured.

#### Secure Sockets for CC3220SF-LAUNCHXL V1.0.4
- Update comments for SimpleLink CC3220SF SDK version 2.10.00.04.

--------------

## V1.2.6 05/18/2018

- Fix NXP MCUXpresso project build failure on Linux.

----------------

## V1.2.5 05/14/2018

- Add support for Espressif's ESP32-DevKitC and ESP-WROVER-KIT.

#### FreeRTOS+TCP V2.0.4
 - Add Espressif ESP32 network interface support.

#### mbedTLS-based PKCS #11 V1.0.3
 - Implement C_DigestInit, C_DigestUpdate, and C_DigestFinal for SHA-256.
 - Implement C_GenerateKeyPair for non-persistent ECDSA P256.

#### PKCS #11 for ESP32-DevKitC ESP-WROVER-KIT V1.0.0
 - Add support for Espressif's ESP32-DevKitC and ESP-WROVER-KIT.

#### Wi-Fi STM32L4 Discovery kit IoT node V1.0.2
 - Bug fix to ensure that WIFI_ConnectAP() switches to the network parameters input,
      even when already connected to a different set.

#### Wi-Fi for ESP32-DevKitC ESP-WROVER-KIT V1.0.0
 - Add support for Espressif's ESP32-DevKitC and ESP-WROVER-KIT.

---------------------------------------------------------------------------------------

## V1.2.4 05/01/2018

 - Upgrade to mbedTLS version 2.8.
 - Add MCUXpresso IDE demo project for the NXP LPC54018 IoT Module.

#### Crypto V1.0.2
 - Minor updates due to mbedTLS crypto interface changes.

#### FreeRTOS+TCP V2.0.3
 - Fix a bug where re-transmission and duplicated TCP packets would create a
      computation underflow as well as a memory leak.
 - Add new public function FreeRTOS_UpdateMACAddress() to allow changing the MAC address
      after FreeRTOS_IPInit. Sometimes the device MAC address is not available at the
      time FreeRTOS_IPInit() is called, so it needs to be changed afterward.
 - Remove non-cryptographic rand() implementation.
 - Remove a static variable in functions prvGetHostByName() and prvCreateDNSSocket() to
      make them threadsafe.

#### Greengrass Discovery V1.0.3
 - Provide a helpful error message if the Greengrass Discovery JSON does not fit in
      the supplied buffer.

#### MQTT Agent V1.1.2
 - Bug fix to avoid socket leak if MQTT Connect fails after a successful TCP
      connection.
 - Add support for disabling subscription management feature by defining the macro
      mqttconfigENABLE_SUBSCRIPTION_MANAGEMENT as 0.

#### OTA PAL for Curiosity PIC32MZEF V0.9.1
 - Update for PKCS #11 PAL layer API changes.

#### OTA PAL for Windows Simulator V0.9.2
- Minor restructuring of file locations.

#### OTA PAL for CC3220SF-LAUNCHXL V0.9.3
 - Minor changes to enable test integration.

#### OTA Agent V0.9.4
 - Minor restructuring of file locations.

#### mbedTLS-based PKCS #11 V1.0.2
 - Combine the mbedTLS based PKCS #11 implementation from Curiosity PIC32MZEF,
      LPC54018 IoT Module, Windows Simulator, and STM32L4 Discovery kit IoT node into a
      single file.
 - Add support for public key verification of signatures.
 - Fix to free context structures on session failure.
 - Update C_OpenSession to use CKF_SERIAL_SESSION flag.

#### PKCS #11 for Curiosity PIC32MZEF V1.0.2
 - Create port specific functions for certificate and key access:
      PKCS11_PAL_SaveFile(), PKCS11_PAL_ReadFile(), PKCS11_PAL_ReleaseFileData().

#### PKCS #11 for LPC54018 IoT Module V1.0.1
 - Create port specific functions for certificate and key access:
      PKCS11_PAL_SaveFile(), PKCS11_PAL_ReadFile(), PKCS11_PAL_ReleaseFileData().

#### PKCS #11 PAL for Windows Simulator V1.0.2
 - Create port specific functions for certificate and key access:
      PKCS11_PAL_SaveFile(), PKCS11_PAL_ReadFile(), PKCS11_PAL_ReleaseFileData().

#### PKCS #11 for STM32L4 Discovery kit IoT node V1.0.1
 - Create port specific functions for certificate and key access:
      PKCS11_PAL_SaveFile(), PKCS11_PAL_ReadFile(), PKCS11_PAL_ReleaseFileData().

#### PKCS #11 for CC3220SF-LAUNCHXL V1.0.2
 - PKCS #11 implementation for TI based on mbedTLS moved into this file.

#### Secure Socket for FreeRTOS+TCP V1.1.2
 - Combine Secure Sockets implementation for Curiosity PIC32MZEF and Windows
      Simulator into a single file.
 - Fix return value of SOCKETS_Socket on error.
 - Attempting to create an unsupported UDP socket now triggers an assert.
 - Add cryptographic random number generator function for TCP sequence numbers.
 - Update the Socket structure to keep track of a connection attempt and added
      support of the ECONN error.

#### Secure Sockets for LPC54018 IoT Module V1.0.0 Beta 3
 - Fix minor bug in SOCKETS_Recv().

#### Secure Sockets for STM32L4 Discovery kit IoT node V1.0.0 Beta 2
 - Fix return value of SOCKETS_Close on error.

#### Secure Sockets for CC3220SF-LAUNCHXL V1.0.3
 - Secure sockets printing is now controlled independently using the SOCKETS_PRINT
      macro. SOCKETS_PRINT prints TI driver error codes.

#### Shadow V1.0.3
 - Change names of configuration constants to be consistent with FreeRTOS style.

#### TLS V1.1.1
 - Support AWS IoT Just-in-Time Registration (JITR) by sending optional
      client-issuer certificate.
 - Use CKF_SERIAL_SESSION flag with PKCS #11.

#### Wi-Fi for Curiosity PIC32MZEF V1.0.3
 - Update for setting the MAC Address in WIFI_On() by using new FreeRTOS+TCP
      function FreeRTOS_UpdateMACAddress().
 - Redefine printing and assert stubs used in the Wi-Fi driver code.
 - Add implementation of WIFI_GetMAC().
 - Add implementation of WIFI_IsConnected().
 - Minor bug fixes.

#### Wi-Fi for LPC54018 IoT Module V1.0.2
 - Add implementation of WIFI_IsConnected().
 - Fix max DNS name length redefinition.
 - Fix compiler errors in MCUXpresso IDE.
 - Minor bug fixes.

#### Wi-Fi STM32L4 Discovery kit IoT node V1.0.1
 - Add implementation of WIFI_IsConnected().
 - Add NULL pointer checks throughout.
 - Minor bug fixes.

#### Wi-Fi for CC3220SF-LAUNCHXL V1.0.2
 - Add implementation of WIFI_IsConnected().
 - Add NULL pointer checks throughout.
 - Minor bug fixes.

---------------------------------------------------------------------------------------

## V1.2.3 03/29/2018
 - Fix TI IAR project build failure.

---------------------------------------------------------------------------------------

## V1.2.2 02/27/2018

#### OTA Agent V0.9.3
 - Formatting update.

#### OTA PAL for Curiosity PIC32MZEF V0.9.0
 - Beta release of the OTA Update support for the Microchip Curiosity PIC32MZEF.

#### PKCS #11 for Curiosity_PIC32MZEF V1.0.1
 - Add support for the management of OTA update code signing keys.

#### Wi-Fi for Curiosity PIC32MZEF V1.0.1
 - Update to conditionally compile the entire file.

---------------------------------------------------------------------------------------

## V1.2.1 02/23/2018

 - Add an IAR IDE demo project for the Texas Instruments CC3220SF-LAUNCHXL.
 - Add Wi-Fi support for the Microchip Curiosity PIC32MZEF.

#### FreeRTOS+TCP V2.0.2
 - Improve NULL variable check in buffer management.

#### MQTT Agent V1.1.1
 - Minor bug fix checking for a NULL pointer.

#### OTA Agent V0.9.2
 - Update to support NULL OTA file handles.

#### Amazon FreeRTOS OTA PAL for CC3220SF-LAUNCHXL V0.9.2
 - Update to support NULL OTA file handles.

#### PKCS #11 for CC3220SF-LAUNCHXL V1.0.1
 - Add a dummy variable to a previously empty structure to fix IAR compiler errors.

#### Secure Socket for Windows Simulator V1.1.1
 - Formatting update.

#### Secure Sockets for CC3220SF-LAUNCHXL V1.0.2
 - Update to print SimpleLink driver-specific error codes when debugging.
 - Add error handling for non-blocking sockets.
 - Update socket option to return an error if security options are specified after
      a connection.

#### Wi-Fi for Curiosity PIC32MZEF V1.0.1
 - Update such that Wi-Fi disconnection waits until the link is down before
      returning.

#### Wi-Fi for CC3220SF-LAUNCHXL V1.0.1
 - Fix error in attempting to overwrite a const memory.

---------------------------------------------------------------------------------------

## V1.2.0 02/06/2018

#### Greengrass Discovery V1.0.2
 - Update to send all data until an error is received.

#### MQTT Agent V1.1.0
 - Add support for ALPN. ALPN allows MQTT traffic to be sent to
      the AWS IoT broker over port 443 instead of 8883.

#### OTA Agent V0.9.1
 - Send a FAILED status from agent when a file too large for the platform
      is received.
 - Rename some files.

#### PKCS #11 for Windows Simulator
 - Add developer mode key provisioning support.

#### Secure Socket for Curiosity PIC32MZEF V1.0.1
 - Add support for ALPN.

#### Secure Socket for Windows Simulator V1.1.0
 - Add support for ALPN.

#### Secure Sockets for CC3220SF-LAUNCHXL V1.0.1
- Remove unnecessary server certificate storage on the client side.
- Remove unnecessary global synchronization semaphore.
- Update for other small bugs.

#### Shadow V1.0.2
- Fix error handling bugs.
- Require client tokens.
- Update for other small bugs.

#### TLS V1.1.0
- Add support for ALPN.

---------------------------------------

## V1.1.0 12/20/2017

#### Crypto V1.0.1
- Fix compiler warning for the Microchip Curiosity PIC32MZEF.

#### FreeRTOS+TCP V2.0.1
- Add support for the Microchip Curiosity PIC32MZEF.

#### FreeRTOS Kernel V10.0.1
- Minor bug fixes to allow Linux and C++ builds.

#### Greengrass Discovery V1.0.1
- Reformat console display messages in order to better facilitate demos and debugging.

#### MQTT Agent V1.0.1
- The MQTT Agent now processes commands between successive socket reads to       enable faster command handling, especially when the connected socket is       receiving data continuously.

#### OTA Agent V0.9.0
- Beta release of OTA Update library for Amazon FreeRTOS. Includes support   for the Texas Instruments CC3220SF-LAUNCHXL and Windows Simulator.

#### PKCS #11 for Curiosity PIC32MZEF V1.0.0 Beta 1
- Add support for the Microchip Curiosity PIC32MZEF.

#### Secure Socket for Curiosity PIC32MZEF V1.0.0
- Add support for the Microchip Curiosity PIC32MZEF.

#### Secure Sockets for LPC54018 IoT Module V1.0.0 Beta 2
- Fix bugs in the Secure Sockets implementation for the NXP LPC54018 IoT       Module.

#### Shadow V1.0.1
- Fix compiler warning for the Microchip Curiosity PIC32MZEF.

#### Wi-Fi for LPC54018 IoT Module V1.0.1
- Change the Wi-Fi Connection timeout to 10 seconds.<|MERGE_RESOLUTION|>--- conflicted
+++ resolved
@@ -1,14 +1,12 @@
 # Change Log
 This repository contains the `FreeRTOS AWS Reference Integrations`, which are pre-integrated FreeRTOS projects that demonstrate connectivity with AWS IoT. The repository contains projects for many different microcontroller evaluation boards.
 
-<<<<<<< HEAD
 ## Changes since previous release
 
 ### New Features
 
 ### Updates
 
-=======
 ## 202012.00 December 2020
 
 ### New Features
@@ -49,7 +47,7 @@
 
 ### Updates
 
-#### FreeRTOS kernel V10.4.3 
+#### FreeRTOS kernel V10.4.3
 
 - Includes FreeRTOS kernel V10.4.3
 - Additional details can be found here: https://github.com/FreeRTOS/FreeRTOS-Kernel/blob/V10.4.3-kernel-only/History.txt
@@ -58,7 +56,7 @@
 
 - When a protocol error occurs during the SYN-phase of a TCP connection, a child socket will now be closed (calling FreeRTOS_closesocket() ), instead of being given the eCLOSE_WAIT status.  A client socket, which calls connect() to establish a connection, will receive the eCLOSE_WAIT status, just like before.
 
-#### coreMQTT v1.1.0 
+#### coreMQTT v1.1.0
 
 - Update logs and format specifiers to use standard C types.
 - Add dependence on stdbool.h
@@ -80,11 +78,10 @@
 
 - Update logs and format specifiers to use standard C types.
 
-#### MQTT Compatibility Layer v2.3.1 
+#### MQTT Compatibility Layer v2.3.1
 
 - Fixes for compiler warnings by removing unused functions and variables.
 
->>>>>>> dc53c9cb
 ## 202011.00 November 2020
 
 ### New Features
